--- conflicted
+++ resolved
@@ -1,19 +1,12 @@
-
-from recurrence import Recurrence
-
-from ..utils.format import supported_sequences,unpack_list,check_list,check_tuple,check_ordict
-
-
 from theano import tensor as T
+
 import lasagne                 
 from lasagne.layers import InputLayer,Layer
 
+from .recurrence import Recurrence
+from ..utils.format import supported_sequences,unpack_list,check_list,check_tuple,check_ordict
+
 from collections import OrderedDict
-
-<<<<<<< HEAD
-=======
-from .base import BaseAgent
->>>>>>> dc6937aa
 
 class MDPAgent(object):
     def __init__(self,
