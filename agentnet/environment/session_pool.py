--- conflicted
+++ resolved
@@ -236,13 +236,8 @@
             updates[self.is_alive] = is_alive
 
         if prev_memory is not None:
-<<<<<<< HEAD
             for prev_memory_var, prev_memory_value in zip(self.preceding_agent_memories, check_list(prev_memory)):
-                updates[prev_memory_var] = prev_memory
-=======
-            for prev_memory_var, prev_memory_value in zip(self.preceding_agent_memories, prev_memory):
                 updates[prev_memory_var] = prev_memory_value
->>>>>>> e0e56165
 
         if cast_dtypes:
             casted_updates = OrderedDict({})
