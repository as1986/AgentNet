--- conflicted
+++ resolved
@@ -140,7 +140,7 @@
     "# Basic agent setup\n",
     "Here we define a simple agent that maps game images into Qvalues using simple convolutional neural network.\n",
     "\n",
-    "![a2c](https://s30.postimg.org/6nnts1ww1/lecture4.png)"
+    "![scheme](https://s18.postimg.org/gbmsq6gmx/dqn_scheme.png)"
    ]
   },
   {
@@ -233,8 +233,6 @@
    ]
   },
   {
-<<<<<<< HEAD
-=======
    "cell_type": "code",
    "execution_count": 12,
    "metadata": {
@@ -248,7 +246,6 @@
    ]
   },
   {
->>>>>>> 9edac0c5
    "cell_type": "markdown",
    "metadata": {},
    "source": [
@@ -433,7 +430,7 @@
     "#to speed up compilation at a cost of runtime speed\n",
     "replay = pool.experience_replay\n",
     "\n",
-    "_,_,_,_,(logits_seq,V_seq) = agent.get_sessions(\n",
+    "_,_,_,_,(logits_seq,V_seq,old_V_seq) = agent.get_sessions(\n",
     "    replay,\n",
     "    session_length=SEQ_LENGTH,\n",
     "    experience_replay=True,\n",
